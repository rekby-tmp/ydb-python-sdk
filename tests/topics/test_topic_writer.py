import asyncio

import pytest

import ydb.aio


@pytest.mark.asyncio
class TestTopicWriterAsyncIO:
    async def test_send_message(
        self, driver: ydb.aio.Driver, topic_path, topic_consumer
    ):
        seqno = 10
        writer = driver.topic_client.topic_writer(
            topic_path,
            producer_and_message_group_id="test-producer-id",
            auto_seqno=False,
        )
<<<<<<< HEAD
        await writer.write(ydb.TopicWriterMessage(seqno=seqno, data="123".encode()))

        reader = driver.topic_client.topic_reader(topic_consumer, topic_path)
        batch = await asyncio.wait_for(reader.receive_batch(), timeout=60)
        assert batch.messages[0].seqno == seqno

=======
        await writer.write(ydb.TopicWriterMessage(data="123".encode()))
>>>>>>> c8db459a
        await writer.close()

    async def test_wait_last_seqno(self, driver: ydb.aio.Driver, topic_path):
        async with driver.topic_client.topic_writer(
            topic_path,
            producer_and_message_group_id="test",
            auto_seqno=False,
        ) as writer:
            await writer.write_with_ack(
                ydb.TopicWriterMessage(data="123".encode(), seqno=5)
            )

        async with driver.topic_client.topic_writer(
            topic_path,
            producer_and_message_group_id="test",
            get_last_seqno=True,
        ) as writer2:
            init_info = await writer2.wait_init()
            assert init_info.last_seqno == 5

<<<<<<< HEAD

class TestTopicWriterSync:
    def test_send_message(self, driver_sync: ydb.Driver, topic_path, topic_consumer):
        seqno = 10
        writer = driver_sync.topic_client.topic_writer(
            topic_path,
            producer_and_message_group_id="test-producer-id",
            auto_seqno=False,
        )
        writer.write(
            ydb.TopicWriterMessage(seqno=seqno, data="123".encode()),
        )

        # todo check message by read

    def test_wait_last_seqno(self, driver_sync: ydb.Driver, topic_path):
        with driver_sync.topic_client.topic_writer(
=======
    async def test_auto_flush_on_close(self, driver: ydb.aio.Driver, topic_path):
        async with driver.topic_client.topic_writer(
>>>>>>> c8db459a
            topic_path,
            producer_and_message_group_id="test",
            auto_seqno=False,
        ) as writer:
<<<<<<< HEAD
            writer.write_with_ack(ydb.TopicWriterMessage(data="123".encode(), seqno=5))

        with driver_sync.topic_client.topic_writer(
            topic_path,
            producer_and_message_group_id="test",
            get_last_seqno=True,
        ) as writer2:
            init_info = writer2.wait_init()
            assert init_info.last_seqno == 5
=======
            last_seqno = 0
            for i in range(10):
                last_seqno = i + 1
                await writer.write(
                    ydb.TopicWriterMessage(data=f"msg-{i}", seqno=last_seqno)
                )

        async with driver.topic_client.topic_writer(
            topic_path,
            producer_and_message_group_id="test",
            get_last_seqno=True,
        ) as writer:
            init_info = await writer.wait_init()
            assert init_info.last_seqno == last_seqno
>>>>>>> c8db459a
<|MERGE_RESOLUTION|>--- conflicted
+++ resolved
@@ -16,16 +16,12 @@
             producer_and_message_group_id="test-producer-id",
             auto_seqno=False,
         )
-<<<<<<< HEAD
         await writer.write(ydb.TopicWriterMessage(seqno=seqno, data="123".encode()))
 
         reader = driver.topic_client.topic_reader(topic_consumer, topic_path)
         batch = await asyncio.wait_for(reader.receive_batch(), timeout=60)
         assert batch.messages[0].seqno == seqno
 
-=======
-        await writer.write(ydb.TopicWriterMessage(data="123".encode()))
->>>>>>> c8db459a
         await writer.close()
 
     async def test_wait_last_seqno(self, driver: ydb.aio.Driver, topic_path):
@@ -46,7 +42,27 @@
             init_info = await writer2.wait_init()
             assert init_info.last_seqno == 5
 
-<<<<<<< HEAD
+    async def test_auto_flush_on_close(self, driver: ydb.aio.Driver, topic_path):
+        async with driver.topic_client.topic_writer(
+            topic_path,
+            producer_and_message_group_id="test",
+            auto_seqno=False,
+        ) as writer:
+            last_seqno = 0
+            for i in range(10):
+                last_seqno = i + 1
+                await writer.write(
+                    ydb.TopicWriterMessage(data=f"msg-{i}", seqno=last_seqno)
+                )
+
+        async with driver.topic_client.topic_writer(
+            topic_path,
+            producer_and_message_group_id="test",
+            get_last_seqno=True,
+        ) as writer:
+            init_info = await writer.wait_init()
+            assert init_info.last_seqno == last_seqno
+
 
 class TestTopicWriterSync:
     def test_send_message(self, driver_sync: ydb.Driver, topic_path, topic_consumer):
@@ -64,15 +80,10 @@
 
     def test_wait_last_seqno(self, driver_sync: ydb.Driver, topic_path):
         with driver_sync.topic_client.topic_writer(
-=======
-    async def test_auto_flush_on_close(self, driver: ydb.aio.Driver, topic_path):
-        async with driver.topic_client.topic_writer(
->>>>>>> c8db459a
             topic_path,
             producer_and_message_group_id="test",
             auto_seqno=False,
         ) as writer:
-<<<<<<< HEAD
             writer.write_with_ack(ydb.TopicWriterMessage(data="123".encode(), seqno=5))
 
         with driver_sync.topic_client.topic_writer(
@@ -81,20 +92,4 @@
             get_last_seqno=True,
         ) as writer2:
             init_info = writer2.wait_init()
-            assert init_info.last_seqno == 5
-=======
-            last_seqno = 0
-            for i in range(10):
-                last_seqno = i + 1
-                await writer.write(
-                    ydb.TopicWriterMessage(data=f"msg-{i}", seqno=last_seqno)
-                )
-
-        async with driver.topic_client.topic_writer(
-            topic_path,
-            producer_and_message_group_id="test",
-            get_last_seqno=True,
-        ) as writer:
-            init_info = await writer.wait_init()
-            assert init_info.last_seqno == last_seqno
->>>>>>> c8db459a
+            assert init_info.last_seqno == 5